import {
<<<<<<< HEAD
    ERROR_CODES,
    WITHDRAWAL_EXECUTION_ERROR_TYPES,
    WITHDRAWAL_QUOTATION_ERROR_TYPES,
    extractErrorCode,
    extractErrorResult
} from '../error-codes';

=======
	type Walletwithdrawbalancebalance200Response,
	Walletwithdrawbalancebalance200ResponseBalancesInner,
	type Walletwithdrawquoteidexecutewithdraw200Response,
	type Walletwithdrawquotequotation200Response,
} from "../../generated";
import { BluvoWebClient } from "../BluvoWebClient";
>>>>>>> c76a9e86
import {
	ERROR_CODES,
	extractErrorCode,
	extractErrorResult,
	WITHDRAWAL_EXECUTION_ERROR_TYPES,
	WITHDRAWAL_QUOTATION_ERROR_TYPES,
} from "../error-codes";
import type {
	ListCentralizedExchangesResponse,
	ListCentralizedExchangesResponseStatusEnum,
	Wallet,
	WithdrawableBalance,
	WithdrawableBalanceNetwork,
} from "../types/api.types";
import type { FlowActionType, FlowState } from "../types/flow.types";
import type { Machine } from "../types/machine.types";
import type { Subscription } from "../WebSocketClient";
import {
	type WithdrawFundsWorkflowMessageBody,
	type WorkflowMessageBody,
	WorkflowTypes,
} from "../WorkflowTypes";
import { createFlowMachine } from "./flowMachine";

export interface BluvoFlowClientOptions {
<<<<<<< HEAD
    orgId: string;
    projectId: string;
    listExchangesFn: (status?: ListCentralizedExchangesResponseStatusEnum) => Promise<ListCentralizedExchangesResponse['exchanges']>;
    fetchWithdrawableBalanceFn: (walletId: string) => Promise<any>;
    requestQuotationFn: (walletId: string, params: {
        asset: string;
        amount: string;
        address: string;
        network?: string;
        tag?: string;
        includeFee?: boolean;
    }) => Promise<Walletwithdrawquotequotation200Response>;
    executeWithdrawalFn: (walletId: string, idem: string, quoteId: string, params?: {
        twofa?: string;
        smsCode?: string;
    }) => Promise<Walletwithdrawquoteidexecutewithdraw200Response>;
    getWalletByIdFn: (walletId: string) => Promise<Pick<Wallet,'id'|'exchange'> | null>;
    pingWalletByIdFn: (walletId: string) => Promise<any>;
    mkUUIDFn?: () => string;
    onWalletConnectedFn?: (walletId: string, exchange: string) => any;

    options?: {
        sandbox?: boolean;
        dev?: boolean;
        maxRetryAttempts?: number;
        autoRefreshQuotation?: boolean;
        customDomain?: string | "api-bluvo.com" | {
            api: string;
            ws: string;
        }
    }
=======
	orgId: string;
	projectId: string;
	listExchangesFn: (
		status?: ListCentralizedExchangesResponseStatusEnum,
	) => Promise<ListCentralizedExchangesResponse["exchanges"]>;
	fetchWithdrawableBalanceFn: (
		walletId: string,
	) => Promise<Walletwithdrawbalancebalance200Response>;
	requestQuotationFn: (
		walletId: string,
		params: {
			asset: string;
			amount: string;
			address: string;
			network?: string;
			tag?: string;
			includeFee?: boolean;
		},
	) => Promise<Walletwithdrawquotequotation200Response>;
	executeWithdrawalFn: (
		walletId: string,
		idem: string,
		quoteId: string,
		params?: {
			twofa?: string;
			smsCode?: string;
		},
	) => Promise<Walletwithdrawquoteidexecutewithdraw200Response>;
	getWalletByIdFn: (
		walletId: string,
	) => Promise<Pick<Wallet, "id" | "exchange"> | null>;
	pingWalletByIdFn: (walletId: string) => Promise<any>;
	mkUUIDFn?: () => string;
	onWalletConnectedFn?: (walletId: string, exchange: string) => any;

	options?: {
		sandbox?: boolean;
		dev?: boolean;
		maxRetryAttempts?: number;
		autoRefreshQuotation?: boolean;
		customDomain?:
			| string
			| "api-bluvo.com"
			| {
					api: string;
					ws: string;
			  };
	};
>>>>>>> c76a9e86
}

export interface WithdrawalFlowOptions {
	exchange: string;
	walletId: string;
	popupOptions?: {
		title?: string;
		width?: number;
		height?: number;
		left?: number;
		top?: number;
	};
}

export interface ResumeWithdrawalFlowOptions {
	exchange: string;
	walletId: string;
}

/**
 * Options for silently resuming a withdrawal flow with preloaded balance data
 *
 * This interface allows you to resume a withdrawal flow for a wallet that
 * has already been previewed, jumping directly to the wallet:ready state
 * without requiring OAuth or re-fetching balance data.
 */
export interface SilentResumeWithdrawalFlowOptions {
	/** Wallet ID to resume */
	walletId: string;

	/** Exchange this wallet is connected to */
	exchange: string;

	/** Pre-loaded balance data (if available from preview) */
	preloadedBalances?: Array<{
		asset: string;
		balance: string;
		balanceInFiat?: string;
		networks?: Array<{
			id: string;
			name: string;
			displayName: string;
			minWithdrawal: string;
			maxWithdrawal?: string;
			assetName: string;
			addressRegex?: string;
		}>;
		extra?: {
			slug?: string;
			assetId?: string;
		};
	}>;

	/** Called when wallet is not found */
	onWalletNotFound?: (walletId: string) => void;

	/** Called when wallet has invalid API credentials */
	onWalletInvalidApiCredentials?: (walletId: string) => void;

	/** Called when wallet balance is loaded */
	onWalletBalance?: (walletId: string, balances: any[]) => void;
}

export interface QuoteRequestOptions {
	asset: string;
	amount: string;
	destinationAddress: string;
	network?: string;
	tag?: string;
	includeFee?: boolean;
}

export class BluvoFlowClient {
	private webClient: BluvoWebClient;
	private flowMachine?: Machine<FlowState, FlowActionType>;
	private subscription?: Subscription;
	private generateId: () => string;
	private quoteRefreshTimer?: ReturnType<typeof setTimeout>;

	constructor(private options: BluvoFlowClientOptions) {
		this.webClient = BluvoWebClient.createClient({
			orgId: options.orgId,
			projectId: options.projectId,
			sandbox: options.options?.sandbox,
			dev: options.options?.dev,
			customDomain: options.options?.customDomain,
		});

		this.generateId = options.mkUUIDFn || (() => crypto.randomUUID());
	}

	async loadExchanges(status?: ListCentralizedExchangesResponseStatusEnum) {
		if (!this.flowMachine) {
			// Create flow machine if it doesn't exist
			this.flowMachine = createFlowMachine({
				orgId: this.options.orgId,
				projectId: this.options.projectId,
				maxRetryAttempts: this.options.options?.maxRetryAttempts,
				autoRefreshQuotation: this.options.options?.autoRefreshQuotation,
			});
		}

		this.flowMachine.send({ type: "LOAD_EXCHANGES" });

		try {
			const exchanges = await this.options.listExchangesFn(status);
			this.flowMachine.send({
				type: "EXCHANGES_LOADED",
				exchanges,
			});
			return exchanges;
		} catch (error) {
			this.flowMachine.send({
				type: "EXCHANGES_FAILED",
				error:
					error instanceof Error
						? error
						: new Error("Failed to load exchanges"),
			});
			throw error;
		}
	}

	async startWithdrawalFlow(flowOptions: WithdrawalFlowOptions) {
		// Check if wallet already exists
		try {
			const existingWallet = await this.options.getWalletByIdFn(
				flowOptions.walletId,
			);
			if (existingWallet) {
				// Wallet exists, redirect to resumeWithdrawalFlow
				return this.resumeWithdrawalFlow({
					exchange: existingWallet.exchange,
					walletId: flowOptions.walletId,
				});
			}
		} catch (error) {
			// If getWalletByIdFn fails, continue with normal flow
			console.warn("Error checking wallet existence:", error);
		}

		// Dispose any existing flow
		this.dispose();

		// Create new flow machine
		this.flowMachine = createFlowMachine({
			orgId: this.options.orgId,
			projectId: this.options.projectId,
			maxRetryAttempts: this.options.options?.maxRetryAttempts,
			autoRefreshQuotation: this.options.options?.autoRefreshQuotation,
		});

		// Generate idempotency key for OAuth flow
		const idem = this.generateId();

		// Start OAuth flow
		this.flowMachine.send({
			type: "START_OAUTH",
			exchange: flowOptions.exchange,
			walletId: flowOptions.walletId,
			idem,
		});

		// Subscribe to workflow messages
		this.subscription = await this.webClient.listen(idem, {
			onOAuth2Complete: (message) => {
				this.flowMachine?.send({
					type: "OAUTH_COMPLETED",
					walletId: message.walletId,
					exchange: message.exchange,
				});

				// Call the onWalletConnected hook if provided
				if (this.options.onWalletConnectedFn) {
					this.options.onWalletConnectedFn(message.walletId, message.exchange);
				}

				// Auto-proceed to wallet loading
				this.loadWallet(message.walletId);
			},
			onError: (error) => {
				// Extract error code to check for specific OAuth errors
				const errorCode = extractErrorCode(error);

				// Convert error to Error instance with appropriate message
				let errorInstance: Error;
				if (error instanceof Error) {
					errorInstance = error;
				} else {
					const errorMessage =
						error && typeof error === "object" && "message" in error
							? String((error as any).message)
							: "OAuth authentication failed";
					errorInstance = new Error(errorMessage);
				}

				// Handle OAuth-specific errors
				if (
					errorCode === ERROR_CODES.OAUTH_TOKEN_EXCHANGE_FAILED ||
					errorCode === ERROR_CODES.OAUTH_AUTHORIZATION_FAILED ||
					errorCode === ERROR_CODES.OAUTH_INVALID_STATE
				) {
					this.flowMachine?.send({
						type: "OAUTH_FAILED",
						error: errorInstance,
					});
				} else {
					// For any other error during OAuth, also send OAUTH_FAILED
					this.flowMachine?.send({
						type: "OAUTH_FAILED",
						error: errorInstance,
					});
				}
			},
		});

		// Open OAuth window
		const closeWindow = await this.webClient.oauth2.openWindow(
			flowOptions.exchange as "coinbase",
			{
				walletId: flowOptions.walletId,
				idem,
			},
			{
				onWindowClose: () => {
					// const state = this.flowMachine?.getState();
					// if (state?.type === 'oauth:processing') {
					//     this.flowMachine?.send({
					//         type: 'OAUTH_WINDOW_CLOSED_BY_USER',
					//         error: new Error('OAuth window closed by user')
					//     });
					// }
				},
			},
			flowOptions.popupOptions,
		);

		this.flowMachine.send({ type: "OAUTH_WINDOW_OPENED" });

		return {
			machine: this.flowMachine,
			closeOAuthWindow: closeWindow,
		};
	}

	async resumeWithdrawalFlow(flowOptions: ResumeWithdrawalFlowOptions) {
		// Dispose any existing flow
		this.dispose();

		// Create new flow machine
		this.flowMachine = createFlowMachine({
			orgId: this.options.orgId,
			projectId: this.options.projectId,
			maxRetryAttempts: this.options.options?.maxRetryAttempts,
			autoRefreshQuotation: this.options.options?.autoRefreshQuotation,
		});

		// We need to transition through the states properly
		// First, start OAuth flow to set up context
		this.flowMachine.send({
			type: "START_OAUTH",
			exchange: flowOptions.exchange,
			walletId: flowOptions.walletId,
			idem: this.generateId(),
		});

		// Then mark OAuth as completed
		this.flowMachine.send({
			type: "OAUTH_WINDOW_OPENED",
		});

		// Complete OAuth
		this.flowMachine.send({
			type: "OAUTH_COMPLETED",
			walletId: flowOptions.walletId,
			exchange: flowOptions.exchange,
		});

		// Call the onWalletConnected hook if provided
		if (this.options.onWalletConnectedFn) {
			this.options.onWalletConnectedFn(
				flowOptions.walletId,
				flowOptions.exchange,
			);
		}

		// Load wallet immediately
		this.loadWallet(flowOptions.walletId);

		return {
			machine: this.flowMachine,
		};
	}

	/**
	 * Silently resume a withdrawal flow with optional preloaded balance data
	 *
	 * This method allows you to resume a withdrawal flow for a wallet that has already
	 * been previewed, jumping directly to the wallet:ready state. If balance data is
	 * preloaded (from a preview), it will be used directly. Otherwise, the method will
	 * ping the wallet and fetch the balance data.
	 *
	 * This is useful for scenarios where users select a wallet from a preview list and
	 * want to continue directly to the withdrawal interface without re-authenticating.
	 *
	 * @param options Configuration for silent resume
	 * @returns Object containing the flow machine instance
	 */
	async silentResumeWithdrawalFlow(options: SilentResumeWithdrawalFlowOptions) {
		// Dispose any existing flow
		this.dispose();

		// Create new flow machine
		this.flowMachine = createFlowMachine({
			orgId: this.options.orgId,
			projectId: this.options.projectId,
			maxRetryAttempts: this.options.options?.maxRetryAttempts,
			autoRefreshQuotation: this.options.options?.autoRefreshQuotation,
		});

		let balances = options.preloadedBalances;

		// If no preloaded balances, fetch them
		if (!balances) {
			try {
				// Step 1: Ping wallet to validate
				const pingResult = await this.options.pingWalletByIdFn(
					options.walletId,
				);

				// Check for invalid credentials
				if (pingResult?.status === "INVALID_API_CREDENTIALS") {
					options.onWalletInvalidApiCredentials?.(options.walletId);
					throw new Error("Invalid API credentials");
				}

				// Step 2: Fetch withdrawable balance
				const balanceResponse = await this.options.fetchWithdrawableBalanceFn(
					options.walletId,
				);

				// Transform to expected format
				balances = balanceResponse.balances.map((b: WithdrawableBalance) => ({
					asset: b.asset,
					balance: String(b.amount),
					networks: b.networks.map((n: WithdrawableBalanceNetwork) => ({
						id: n.id,
						name: n.name,
						displayName: n.displayName,
						minWithdrawal: n.minWithdrawal,
						maxWithdrawal: n.maxWithdrawal,
						assetName: n.assetName,
						...(n.addressRegex !== null && n.addressRegex !== undefined
							? { addressRegex: n.addressRegex }
							: {}),
					})),
					...(b.amountInFiat !== undefined
						? { balanceInFiat: String(b.amountInFiat) }
						: {}),
					...(b.extra !== undefined ? { extra: b.extra } : {}),
				}));

				// Call success callback
				options.onWalletBalance?.(options.walletId, balances);
			} catch (error: any) {
				// Handle wallet not found
				if (
					error?.status === 404 ||
					error?.errorCode === "WALLET_NOT_FOUND" ||
					error?.code === "WALLET_NOT_FOUND"
				) {
					options.onWalletNotFound?.(options.walletId);
					throw error;
				}

				// Re-throw other errors
				throw error;
			}
		}

		// Transition through states to reach wallet:ready
		// This ensures the state machine is in the correct state

		// 1. Start OAuth (to set up context)
		this.flowMachine.send({
			type: "START_OAUTH",
			exchange: options.exchange,
			walletId: options.walletId,
			idem: this.generateId(),
		});

		// 2. Mark OAuth window as opened
		this.flowMachine.send({
			type: "OAUTH_WINDOW_OPENED",
		});

		// 3. Complete OAuth
		this.flowMachine.send({
			type: "OAUTH_COMPLETED",
			walletId: options.walletId,
			exchange: options.exchange,
		});

		// 4. Load wallet (transition to wallet:loading)
		this.flowMachine.send({
			type: "LOAD_WALLET",
		});

		// 5. Set wallet as loaded with preloaded/fetched balances (transition to wallet:ready)
		this.flowMachine.send({
			type: "WALLET_LOADED",
			balances: balances as any, // Type assertion to satisfy TypeScript
		});

		return {
			machine: this.flowMachine,
		};
	}

	private async loadWallet(walletId: string) {
		if (!this.flowMachine) {
			return;
		}

		this.flowMachine.send({ type: "LOAD_WALLET" });

		try {
			const withdrawableBalanceInfo =
				await this.options.fetchWithdrawableBalanceFn(walletId);
			this.flowMachine.send({
				type: "WALLET_LOADED",
				balances: withdrawableBalanceInfo.balances.map(
					(b: WithdrawableBalance) => ({
						asset: b.asset,
						balance: String(b.amount),
						networks: b.networks.map((n: WithdrawableBalanceNetwork) => ({
							id: n.id,
							name: n.name,
							displayName: n.displayName,
							minWithdrawal: n.minWithdrawal,
							maxWithdrawal: n.maxWithdrawal,
							assetName: n.assetName,
							// Only include optional fields if they have meaningful values (not null or undefined)
							...(n.addressRegex !== null && n.addressRegex !== undefined
								? { addressRegex: n.addressRegex }
								: {}),
							...(n.chainId !== null && n.chainId !== undefined
								? { chainId: n.chainId }
								: {}),
							...(n.tokenAddress !== null && n.tokenAddress !== undefined
								? { tokenAddress: n.tokenAddress }
								: {}),
							...(n.contractAddress !== null && n.contractAddress !== undefined
								? { contractAddress: n.contractAddress }
								: {}),
							// contractAddressVerified defaults to true if null or undefined
							contractAddressVerified: n.contractAddressVerified ?? true,
						})),

						// if amountInFiat is present (including 0), include balanceInFiat
						...(b.amountInFiat !== undefined
							? {
									balanceInFiat: String(b.amountInFiat),
								}
							: {}),

						// if extra is present, include it as is
						...(b.extra !== undefined
							? {
									extra: b.extra,
								}
							: {}),
					}),
				),
			});
		} catch (error) {
			this.flowMachine.send({
				type: "WALLET_FAILED",
				error:
					error instanceof Error ? error : new Error("Failed to load wallet"),
			});
		}
	}

	async requestQuote(options: QuoteRequestOptions) {
		if (!this.flowMachine) {
			return undefined;
		}

		const state = this.flowMachine.getState();
		if (!state.context.walletId) {
			return undefined;
		}

		console.log(
			"[SDK] requestQuote called, current state:",
			state.type,
			"amount:",
			options.amount,
		);

		this.flowMachine.send({
			type: "REQUEST_QUOTE",
			asset: options.asset,
			amount: options.amount,
			destinationAddress: options.destinationAddress,
			network: options.network,
		});

		console.log("[SDK] REQUEST_QUOTE action sent to state machine");

		try {
			const quote = await this.options.requestQuotationFn(
				state.context.walletId,
				{
					asset: options.asset,
					amount: options.amount,
					address: options.destinationAddress,
					network: options.network,
					tag: options.tag,
					includeFee: options.includeFee,
				},
			);

			console.log(
				"[SDK] Backend returned quote with ID:",
				quote.id,
				"ExpiresAt:",
				quote.expiresAt,
			);

			const quoteData = {
				id: quote.id,
				asset: quote.asset,
				amount: String(quote.amountNoFee),
				estimatedFee: String(quote.estimatedFee),
				estimatedTotal: String(quote.estimatedTotal),

				amountWithFeeInFiat: String(quote.amountWithFeeInFiat),
				amountNoFeeInFiat: String(quote.amountNoFeeInFiat),
				estimatedFeeInFiat: String(quote.estimatedFeeInFiat),

				additionalInfo: quote.additionalInfo,

				expiresAt: new Date(quote.expiresAt).getTime(),
			};

			console.log(
				"[SDK] Sending QUOTE_RECEIVED action with new quote ID:",
				quoteData.id,
				"ExpiresAt:",
				new Date(quoteData.expiresAt).toLocaleTimeString(),
			);

			this.flowMachine.send({
				type: "QUOTE_RECEIVED",
				quote: quoteData,
			});

			// Clear any existing quote refresh timer
			if (this.quoteRefreshTimer) {
				clearTimeout(this.quoteRefreshTimer);
			}

			// Set up quote expiration timer
			const expiresIn = new Date(quote.expiresAt).getTime() - Date.now();
			if (expiresIn > 0) {
				this.quoteRefreshTimer = setTimeout(() => {
					const currentState = this.flowMachine?.getState();
					if (
						currentState?.type === "quote:ready" &&
						currentState.context.quote?.id === quote.id
					) {
						// Check if auto-refresh is enabled
						const autoRefresh =
							currentState.context.autoRefreshQuotation !== undefined
								? currentState.context.autoRefreshQuotation
								: true; // Default to true

						if (autoRefresh && currentState.context.lastQuoteRequest) {
							// Auto-refresh the quote
							console.log("[SDK] Quote expired, auto-refreshing...");
							this.requestQuote(currentState.context.lastQuoteRequest);
						} else {
							// No auto-refresh, transition to expired state
							console.log(
								"[SDK] Quote expired, transitioning to expired state",
							);
							this.flowMachine?.send({ type: "QUOTE_EXPIRED" });
						}
					}
				}, expiresIn);
			}

			// return the quote
			return {
				rawQuote: quote,
				quoteData,
			};
		} catch (error: any) {
			// Extract error code from new format or legacy format
			const errorCode =
				extractErrorCode(error) ||
				error.code ||
				error.type ||
				error.response?.data?.type;
			let flowError = error;

			if (errorCode) {
				switch (errorCode) {
					case ERROR_CODES.WITHDRAWAL_INSUFFICIENT_BALANCE:
					case ERROR_CODES.WITHDRAWAL_INSUFFICIENT_BALANCE_FOR_FEE:
					case WITHDRAWAL_QUOTATION_ERROR_TYPES.INSUFFICIENT_BALANCE: // Legacy compatibility
					case WITHDRAWAL_QUOTATION_ERROR_TYPES.INSUFFICIENT_BALANCE_CANNOT_COVER_FEE: // Legacy compatibility
						flowError = new Error("Insufficient balance");
						break;
					case ERROR_CODES.WITHDRAWAL_AMOUNT_BELOW_MINIMUM:
					case WITHDRAWAL_QUOTATION_ERROR_TYPES.AMOUNT_BELOW_MINIMUM: // Legacy compatibility
						flowError = new Error("Amount below minimum");
						break;
					case ERROR_CODES.WITHDRAWAL_AMOUNT_ABOVE_MAXIMUM:
					case WITHDRAWAL_QUOTATION_ERROR_TYPES.AMOUNT_ABOVE_MAXIMUM: // Legacy compatibility
						flowError = new Error("Amount above maximum");
						break;
					case ERROR_CODES.WITHDRAWAL_INVALID_ADDRESS:
					case WITHDRAWAL_QUOTATION_ERROR_TYPES.INVALID_ADDRESS: // Legacy compatibility
						flowError = new Error("Invalid destination address");
						break;
					case ERROR_CODES.WITHDRAWAL_NETWORK_NOT_SUPPORTED:
					case WITHDRAWAL_QUOTATION_ERROR_TYPES.NETWORK_NOT_SUPPORTED: // Legacy compatibility
						flowError = new Error("Network not supported");
						break;
				}
			}

			this.flowMachine.send({
				type: "QUOTE_FAILED",
				error:
					flowError instanceof Error
						? flowError
						: new Error("Failed to get quote"),
			});
		}
	}

	async executeWithdrawal(quoteId: string) {
		if (!this.flowMachine) return;

		const state = this.flowMachine.getState();
		if (!state.context.walletId || state.type !== "quote:ready") return;

		// Start withdrawal process
		this.flowMachine.send({
			type: "START_WITHDRAWAL",
			quoteId,
		});

		if (this.subscription) {
			await this.webClient.unsubscribe(this.subscription.topicName);
		}

		this.subscription = await this.webClient.listen(quoteId, {
			onWithdrawComplete: (message: any) => {
				console.log("onWithdrawComplete received:", message);

				// {
				//     "type": "withdraw",
				//     "success": true,
				//     "walletId": "a57f3fd3-0660-438c-8e4d-e781b414acfa",
				//     "step": "complete",
				//     "stepIndex": 4,
				//     "totalSteps": 4
				// }

				if (message.success && message.type === WorkflowTypes.WithdrawFunds) {
					console.log(
						"Withdrawal completed successfully, transitioning state machine",
					);
					console.log(
						"Current flow machine state before completion:",
						this.flowMachine?.getState()?.type,
					);

					// First, send success to update the withdrawal machine state
					this.flowMachine?.send({
						type: "WITHDRAWAL_SUCCESS",
						transactionId:
							message.transactionId || message.walletId || "completed",
					});

					// Then send completion action
					this.flowMachine?.send({
						type: "WITHDRAWAL_COMPLETED",
						transactionId:
							message.transactionId || message.walletId || "completed",
					});

					// Log current state after sending actions
					const currentState = this.flowMachine?.getState();
					console.log(
						"Flow machine state after completion actions:",
						currentState?.type,
					);
				}
			},
			onStep: (message: WorkflowMessageBody) => {
				if (message.type === WorkflowTypes.WithdrawFunds) {
					const withdrawMessage = message as WithdrawFundsWorkflowMessageBody;
					this.flowMachine?.send({
						type: "WITHDRAWAL_PROGRESS",
						message: withdrawMessage.step,
					});
				}
			},
			// on error should check if the error is recoverable (i.e. requires 2FA, SMS, KYC, etc)
			onError: (error) => {
				// Extract error code from new format or legacy format
				const errorCode = extractErrorCode(error);

				// Handle new error codes
				switch (errorCode) {
					case ERROR_CODES.WITHDRAWAL_2FA_REQUIRED_TOTP:
						this.flowMachine?.send({ type: "WITHDRAWAL_REQUIRES_2FA" });
						return;

					case ERROR_CODES.WITHDRAWAL_2FA_REQUIRED_SMS:
						this.flowMachine?.send({ type: "WITHDRAWAL_REQUIRES_SMS" });
						return;

					case ERROR_CODES.WITHDRAWAL_2FA_INVALID:
						this.flowMachine?.send({ type: "WITHDRAWAL_2FA_INVALID" });
						return;

					case ERROR_CODES.WITHDRAWAL_KYC_REQUIRED:
						this.flowMachine?.send({ type: "WITHDRAWAL_REQUIRES_KYC" });
						return;

					case ERROR_CODES.WITHDRAWAL_INSUFFICIENT_BALANCE:
						this.flowMachine?.send({ type: "WITHDRAWAL_INSUFFICIENT_BALANCE" });
						return;

					case ERROR_CODES.WITHDRAWAL_INVALID_ADDRESS:
						this.flowMachine?.send({
							type: "WITHDRAWAL_FATAL",
							error: new Error("Invalid destination address"),
						});
						return;

					case ERROR_CODES.WITHDRAWAL_AMOUNT_BELOW_MINIMUM:
						this.flowMachine?.send({
							type: "WITHDRAWAL_FATAL",
							error: new Error("Amount below minimum"),
						});
						return;

					case ERROR_CODES.QUOTE_EXPIRED:
						this.flowMachine?.send({ type: "QUOTE_EXPIRED" });
						return;

					case ERROR_CODES.WITHDRAWAL_2FA_METHOD_NOT_SUPPORTED:
						this.flowMachine?.send({
							type: "WITHDRAWAL_2FA_METHOD_NOT_SUPPORTED",
							result: extractErrorResult(error),
						});
						return;
				}

				console.error("Unhandled withdrawal error", error);

				// Send WITHDRAWAL_FATAL to trigger the fatal state transition
				this.flowMachine?.send({
					type: "WITHDRAWAL_FATAL",
					error: error,
				});
			},
		});

		// Execute withdrawal
		try {
			return await this.options.executeWithdrawalFn(
				state.context.walletId,
				quoteId,
				quoteId,
				{},
			);
		} catch (error: any) {
			// IMMEDIATE ERROR HANDLING (i.e. wrong schema type, network error, etc)
			console.error("executeWithdrawal error", error);

			// Extract error code from new format or legacy format
			const errorCode =
				extractErrorCode(error) ||
				error.code ||
				error.type ||
				error.response?.data?.type;

			switch (errorCode) {
				case ERROR_CODES.WITHDRAWAL_2FA_REQUIRED_TOTP:
				case WITHDRAWAL_EXECUTION_ERROR_TYPES.TWO_FACTOR_REQUIRED: // Legacy compatibility
					this.flowMachine.send({ type: "WITHDRAWAL_REQUIRES_2FA" });
					break;
				case ERROR_CODES.WITHDRAWAL_2FA_REQUIRED_SMS:
				case WITHDRAWAL_EXECUTION_ERROR_TYPES.SMS_CODE_REQUIRED: // Legacy compatibility
					this.flowMachine.send({ type: "WITHDRAWAL_REQUIRES_SMS" });
					break;
				case ERROR_CODES.WITHDRAWAL_KYC_REQUIRED:
				case WITHDRAWAL_EXECUTION_ERROR_TYPES.KYC_REQUIRED: // Legacy compatibility
					this.flowMachine.send({ type: "WITHDRAWAL_REQUIRES_KYC" });
					break;
				case ERROR_CODES.WITHDRAWAL_INSUFFICIENT_BALANCE:
				case WITHDRAWAL_EXECUTION_ERROR_TYPES.INSUFFICIENT_BALANCE: // Legacy compatibility
					this.flowMachine.send({ type: "WITHDRAWAL_INSUFFICIENT_BALANCE" });
					break;
				case ERROR_CODES.QUOTE_EXPIRED:
				case WITHDRAWAL_EXECUTION_ERROR_TYPES.RESOURCE_EXHAUSTED: // Legacy compatibility
					this.flowMachine.send({ type: "QUOTE_EXPIRED" });
					break;
				case ERROR_CODES.WITHDRAWAL_2FA_METHOD_NOT_SUPPORTED:
					this.flowMachine.send({
						type: "WITHDRAWAL_2FA_METHOD_NOT_SUPPORTED",
						result: extractErrorResult(error),
					});
					break;
				default:
					this.flowMachine.send({
						type: "WITHDRAWAL_FATAL",
						error:
							error instanceof Error
								? error
								: new Error("Failed to execute withdrawal"),
					});
			}
		}
	}

	async submit2FA(code: string) {
		if (!this.flowMachine) return;

		const state = this.flowMachine.getState();
		if (state.type !== "withdraw:error2FA") return;

		this.flowMachine.send({
			type: "SUBMIT_2FA",
			code,
		});

		// Re-execute withdrawal with 2FA code
		const quote = state.context.quote;
		if (quote && state.context.walletId) {
			const idem = this.generateId();

			try {
				return await this.options.executeWithdrawalFn(
					state.context.walletId,
					idem,
					quote.id,
					{ twofa: code },
				);
			} catch (error: any) {
				// Handle errors same as in executeWithdrawal
				this.handleWithdrawalError(error);
			}
		}
	}

	async submitSMS(code: string) {
		if (!this.flowMachine) return;

		const state = this.flowMachine.getState();
		if (state.type !== "withdraw:errorSMS") return;

		this.flowMachine.send({
			type: "SUBMIT_SMS",
			code,
		});

		// Re-execute withdrawal with SMS code
		const quote = state.context.quote;
		if (quote && state.context.walletId) {
			const idem = this.generateId();

			try {
				return await this.options.executeWithdrawalFn(
					state.context.walletId,
					idem,
					quote.id,
					{ smsCode: code },
				);
			} catch (error: any) {
				this.handleWithdrawalError(error);
			}
		}
	}

	async retryWithdrawal() {
		if (!this.flowMachine) return;

		const state = this.flowMachine.getState();
		if (state.type !== "withdraw:retrying") return;

		this.flowMachine.send({ type: "RETRY_WITHDRAWAL" });

		// Re-execute withdrawal with new idempotency key
		const quote = state.context.quote;
		if (quote) {
			return await this.executeWithdrawal(quote.id);
		}
	}

	private handleWithdrawalError(error: any) {
		// Extract error code from new format or legacy format
		const errorCode =
			extractErrorCode(error) || error.code || error.response?.data?.type;

		switch (errorCode) {
			case ERROR_CODES.WITHDRAWAL_2FA_REQUIRED_TOTP:
			case WITHDRAWAL_EXECUTION_ERROR_TYPES.TWO_FACTOR_REQUIRED: // Legacy compatibility
				this.flowMachine?.send({ type: "WITHDRAWAL_REQUIRES_2FA" });
				break;
			case ERROR_CODES.WITHDRAWAL_2FA_REQUIRED_SMS:
			case WITHDRAWAL_EXECUTION_ERROR_TYPES.SMS_CODE_REQUIRED: // Legacy compatibility
				this.flowMachine?.send({ type: "WITHDRAWAL_REQUIRES_SMS" });
				break;
			case ERROR_CODES.WITHDRAWAL_KYC_REQUIRED:
			case WITHDRAWAL_EXECUTION_ERROR_TYPES.KYC_REQUIRED: // Legacy compatibility
				this.flowMachine?.send({ type: "WITHDRAWAL_REQUIRES_KYC" });
				break;
			case ERROR_CODES.WITHDRAWAL_INSUFFICIENT_BALANCE:
			case WITHDRAWAL_EXECUTION_ERROR_TYPES.INSUFFICIENT_BALANCE: // Legacy compatibility
				this.flowMachine?.send({ type: "WITHDRAWAL_INSUFFICIENT_BALANCE" });
				break;
			case ERROR_CODES.QUOTE_EXPIRED:
			case WITHDRAWAL_EXECUTION_ERROR_TYPES.RESOURCE_EXHAUSTED: // Legacy compatibility
				this.flowMachine?.send({ type: "QUOTE_EXPIRED" });
				break;
			case ERROR_CODES.WITHDRAWAL_2FA_METHOD_NOT_SUPPORTED:
				this.flowMachine?.send({
					type: "WITHDRAWAL_2FA_METHOD_NOT_SUPPORTED",
					result: extractErrorResult(error),
				});
				break;
			default:
				this.flowMachine?.send({
					type: "WITHDRAWAL_FATAL",
					error:
						error instanceof Error
							? error
							: new Error("Failed to execute withdrawal"),
				});
		}
	}

	getState() {
		return this.flowMachine?.getState();
	}

	subscribe(listener: (state: FlowState) => void) {
		return this.flowMachine?.subscribe(listener) || (() => {});
	}

	cancel() {
		this.flowMachine?.send({ type: "CANCEL_FLOW" });
		this.dispose();
	}

	dispose() {
		if (this.quoteRefreshTimer) {
			clearTimeout(this.quoteRefreshTimer);
			this.quoteRefreshTimer = undefined;
		}

		if (this.subscription) {
			this.webClient.unsubscribe(this.subscription.topicName);
			this.subscription = undefined;
		}

		if (this.flowMachine) {
			this.flowMachine.dispose();
			this.flowMachine = undefined;
		}
	}

	// TEST METHOD - For testing withdrawal completion without real transactions
	testWithdrawalComplete(transactionId?: string) {
		console.log("🧪 TEST: Simulating withdrawal completion");

		// Simulate the same message that would come from onWithdrawComplete
		const mockMessage = {
			type: "withdraw",
			success: true,
			walletId: "test-wallet-id-" + Date.now(),
			step: "complete",
			stepIndex: 4,
			totalSteps: 4,
			transactionId: transactionId || "test-transaction-" + Date.now(),
		};

		// Execute the same logic as in onWithdrawComplete
		if (mockMessage.success && mockMessage.type === "withdraw") {
			console.log(
				"🧪 TEST: Withdrawal completed successfully, transitioning state machine",
			);
			console.log(
				"🧪 TEST: Current flow machine state before completion:",
				this.flowMachine?.getState()?.type,
			);

			// First, send success to update the withdrawal machine state
			this.flowMachine?.send({
				type: "WITHDRAWAL_SUCCESS",
				transactionId: mockMessage.transactionId,
			});

			// Then send completion action
			this.flowMachine?.send({
				type: "WITHDRAWAL_COMPLETED",
				transactionId: mockMessage.transactionId,
			});

			// Log current state after sending actions
			const currentState = this.flowMachine?.getState();
			console.log(
				"🧪 TEST: Flow machine state after completion actions:",
				currentState?.type,
			);
		}
	}
}<|MERGE_RESOLUTION|>--- conflicted
+++ resolved
@@ -1,20 +1,10 @@
 import {
-<<<<<<< HEAD
-    ERROR_CODES,
-    WITHDRAWAL_EXECUTION_ERROR_TYPES,
-    WITHDRAWAL_QUOTATION_ERROR_TYPES,
-    extractErrorCode,
-    extractErrorResult
-} from '../error-codes';
-
-=======
 	type Walletwithdrawbalancebalance200Response,
 	Walletwithdrawbalancebalance200ResponseBalancesInner,
 	type Walletwithdrawquoteidexecutewithdraw200Response,
 	type Walletwithdrawquotequotation200Response,
 } from "../../generated";
 import { BluvoWebClient } from "../BluvoWebClient";
->>>>>>> c76a9e86
 import {
 	ERROR_CODES,
 	extractErrorCode,
@@ -40,39 +30,6 @@
 import { createFlowMachine } from "./flowMachine";
 
 export interface BluvoFlowClientOptions {
-<<<<<<< HEAD
-    orgId: string;
-    projectId: string;
-    listExchangesFn: (status?: ListCentralizedExchangesResponseStatusEnum) => Promise<ListCentralizedExchangesResponse['exchanges']>;
-    fetchWithdrawableBalanceFn: (walletId: string) => Promise<any>;
-    requestQuotationFn: (walletId: string, params: {
-        asset: string;
-        amount: string;
-        address: string;
-        network?: string;
-        tag?: string;
-        includeFee?: boolean;
-    }) => Promise<Walletwithdrawquotequotation200Response>;
-    executeWithdrawalFn: (walletId: string, idem: string, quoteId: string, params?: {
-        twofa?: string;
-        smsCode?: string;
-    }) => Promise<Walletwithdrawquoteidexecutewithdraw200Response>;
-    getWalletByIdFn: (walletId: string) => Promise<Pick<Wallet,'id'|'exchange'> | null>;
-    pingWalletByIdFn: (walletId: string) => Promise<any>;
-    mkUUIDFn?: () => string;
-    onWalletConnectedFn?: (walletId: string, exchange: string) => any;
-
-    options?: {
-        sandbox?: boolean;
-        dev?: boolean;
-        maxRetryAttempts?: number;
-        autoRefreshQuotation?: boolean;
-        customDomain?: string | "api-bluvo.com" | {
-            api: string;
-            ws: string;
-        }
-    }
-=======
 	orgId: string;
 	projectId: string;
 	listExchangesFn: (
@@ -121,7 +78,6 @@
 					ws: string;
 			  };
 	};
->>>>>>> c76a9e86
 }
 
 export interface WithdrawalFlowOptions {
